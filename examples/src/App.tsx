--- conflicted
+++ resolved
@@ -135,20 +135,7 @@
         setTab(newValue);
     }
 
-<<<<<<< HEAD
     return <>
-=======
-    return <Box padding={4}>
-        <Typography variant="h2" gutterBottom={true} align="center">
-            @hookstate
-        </Typography>
-        <Typography variant="h5" gutterBottom={true} align="center">
-            The flexible, fast and extendable state management for React that is based on hooks.
-        </Typography>
-        <Typography variant="h6" gutterBottom={true} align="center">
-            Modern alternative to Redux, Mobx, Formik without boilerplate but with predictable behaviour.
-        </Typography>
->>>>>>> 1f10e95d
         <Container maxWidth="md">
             <Box paddingTop={4}>
                 <Typography variant="h4" gutterBottom={true} align="center">
